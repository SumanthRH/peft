# coding=utf-8
# Copyright 2023-present the HuggingFace Inc. team.
#
# Licensed under the Apache License, Version 2.0 (the "License");
# you may not use this file except in compliance with the License.
# You may obtain a copy of the License at
#
#     http://www.apache.org/licenses/LICENSE-2.0
#
# Unless required by applicable law or agreed to in writing, software
# distributed under the License is distributed on an "AS IS" BASIS,
# WITHOUT WARRANTIES OR CONDITIONS OF ANY KIND, either express or implied.
# See the License for the specific language governing permissions and
# limitations under the License.
import math
import re
import warnings
from dataclasses import asdict, dataclass, field
from enum import Enum
from typing import List, Optional, Union

import torch
import torch.nn as nn
import torch.nn.functional as F
from transformers.pytorch_utils import Conv1D

from ..import_utils import is_bnb_4bit_available, is_bnb_available
from ..utils import (
    COMMON_LAYERS_PATTERN,
    TRANSFORMERS_MODELS_TO_LORA_TARGET_MODULES_MAPPING,
    ModulesToSaveWrapper,
    PeftConfig,
    PeftType,
    _freeze_adapter,
    _get_submodules,
    transpose,
)


if is_bnb_available():
    import bitsandbytes as bnb


@dataclass
class LoraConfig(PeftConfig):
    """
    This is the configuration class to store the configuration of a [`LoraModel`].

    Args:
        r (`int`): Lora attention dimension.
        target_modules (`Union[List[str],str]`): The names of the modules to apply Lora to.
        lora_alpha (`int`): The alpha parameter for Lora scaling.
        lora_dropout (`float`): The dropout probability for Lora layers.
        fan_in_fan_out (`bool`): Set this to True if the layer to replace stores weight like (fan_in, fan_out).
        For example, gpt-2 uses `Conv1D` which stores weights like (fan_in, fan_out) and hence this should be set to `True`.:
        bias (`str`): Bias type for Lora. Can be 'none', 'all' or 'lora_only'
        modules_to_save (`List[str]`):List of modules apart from LoRA layers to be set as trainable
            and saved in the final checkpoint.
        layers_to_transform (`Union[List[int],int]`):
            The layer indexes to transform, if this argument is specified, it will apply the LoRA transformations on
            the layer indexes that are specified in this list. If a single integer is passed, it will apply the LoRA
            transformations on the layer at this index.
        layers_pattern (`str`):
            The layer pattern name, used only if `layers_to_transform` is different from `None` and if the layer
            pattern is not in the common layers pattern.
    """

    r: int = field(default=8, metadata={"help": "Lora attention dimension"})
    target_modules: Optional[Union[List[str], str]] = field(
        default=None,
        metadata={
            "help": "List of module names or regex expression of the module names to replace with Lora."
            "For example, ['q', 'v'] or '.*decoder.*(SelfAttention|EncDecAttention).*(q|v)$' "
        },
    )
    lora_alpha: int = field(default=None, metadata={"help": "Lora alpha"})
    lora_dropout: float = field(default=None, metadata={"help": "Lora dropout"})
    fan_in_fan_out: bool = field(
        default=False,
        metadata={"help": "Set this to True if the layer to replace stores weight like (fan_in, fan_out)"},
    )
    bias: str = field(default="none", metadata={"help": "Bias type for Lora. Can be 'none', 'all' or 'lora_only'"})
    modules_to_save: Optional[List[str]] = field(
        default=None,
        metadata={
            "help": "List of modules apart from LoRA layers to be set as trainable and saved in the final checkpoint. "
            "For example, in Sequence Classification or Token Classification tasks, "
            "the final layer `classifier/score` are randomly initialized and as such need to be trainable and saved."
        },
    )
    init_lora_weights: bool = field(
        default=True,
        metadata={"help": "Whether to initialize the weights of the Lora layers."},
    )
    layers_to_transform: Optional[Union[List, int]] = field(
        default=None,
        metadata={
            "help": "The layer indexes to transform, is this argument is specified, PEFT will transform only the layers indexes that are specified inside this list. If a single integer is passed, PEFT will transform only the layer at this index."
        },
    )
    layers_pattern: Optional[str] = field(
        default=None,
        metadata={
            "help": "The layer pattern name, used only if `layers_to_transform` is different to None and if the layer pattern is not in the common layers pattern."
        },
    )

    def __post_init__(self):
        self.peft_type = PeftType.LORA


class LoraModel(torch.nn.Module):
    """
    Creates Low Rank Adapter (Lora) model from a pretrained transformers model.

    Args:
        model ([`~transformers.PreTrainedModel`]): The model to be adapted.
        config ([`LoraConfig`]): The configuration of the Lora model.

    Returns:
        `torch.nn.Module`: The Lora model.

    Example:

        ```py
        >>> from transformers import AutoModelForSeq2SeqLM, LoraConfig
        >>> from peft import LoraModel, LoraConfig

        >>> config = LoraConfig(
        ...     peft_type="LORA",
        ...     task_type="SEQ_2_SEQ_LM",
        ...     r=8,
        ...     lora_alpha=32,
        ...     target_modules=["q", "v"],
        ...     lora_dropout=0.01,
        ... )

        >>> model = AutoModelForSeq2SeqLM.from_pretrained("t5-base")
        >>> lora_model = LoraModel(config, model)
        ```

        ```py
        >>> import transformers
        >>> from peft import LoraConfig, PeftModel, get_peft_model, prepare_model_for_int8_training

        >>> target_modules = ["q_proj", "k_proj", "v_proj", "out_proj", "fc_in", "fc_out", "wte"]
        >>> config = LoraConfig(
        ...     r=4, lora_alpha=16, target_modules=target_modules, lora_dropout=0.1, bias="none", task_type="CAUSAL_LM"
        ... )

        >>> model = transformers.GPTJForCausalLM.from_pretrained(
        ...     "kakaobrain/kogpt",
        ...     revision="KoGPT6B-ryan1.5b-float16",  # or float32 version: revision=KoGPT6B-ryan1.5b
        ...     pad_token_id=tokenizer.eos_token_id,
        ...     use_cache=False,
        ...     device_map={"": rank},
        ...     torch_dtype=torch.float16,
        ...     load_in_8bit=True,
        ... )
        >>> model = prepare_model_for_int8_training(model)
        >>> lora_model = get_peft_model(model, config)
        ```

    **Attributes**:
        - **model** ([`~transformers.PreTrainedModel`]) -- The model to be adapted.
        - **peft_config** ([`LoraConfig`]): The configuration of the Lora model.
    """

    def __init__(self, model, config, adapter_name):
        super().__init__()
        self.model = model
        self.forward = self.model.forward
        self.peft_config = config
        self.add_adapter(adapter_name, self.peft_config[adapter_name])

    def add_adapter(self, adapter_name, config=None):
        if config is not None:
            model_config = self.model.config.to_dict() if hasattr(self.model.config, "to_dict") else self.model.config
            config = self._prepare_lora_config(config, model_config)
            self.peft_config[adapter_name] = config
        self._find_and_replace(adapter_name)
        if len(self.peft_config) > 1 and self.peft_config[adapter_name].bias != "none":
            raise ValueError(
                "LoraModel supports only 1 adapter with bias. When using multiple adapters, set bias to 'none' for all adapters."
            )
        mark_only_lora_as_trainable(self.model, self.peft_config[adapter_name].bias)
        if self.peft_config[adapter_name].inference_mode:
            _freeze_adapter(self.model, adapter_name)

<<<<<<< HEAD
    def _find_and_replace(self, adapter_name):
        lora_config = self.peft_config[adapter_name]
=======
    def _check_quantization_dependency(self):
>>>>>>> eb75374f
        loaded_in_4bit = getattr(self.model, "is_loaded_in_4bit", False)
        loaded_in_8bit = getattr(self.model, "is_loaded_in_8bit", False)
        if (loaded_in_4bit or loaded_in_8bit) and not is_bnb_available():
            raise ImportError(
                "To use Lora with 8-bit or 4-bit quantization, please install the `bitsandbytes` package. "
                "You can install it with `pip install bitsandbytes`."
            )

    def _check_target_module_exists(self, lora_config, key):
        if isinstance(lora_config.target_modules, str):
            target_module_found = re.fullmatch(lora_config.target_modules, key)
        else:
            target_module_found = any(key.endswith(target_key) for target_key in lora_config.target_modules)
            is_using_layer_indexes = getattr(lora_config, "layers_to_transform", None) is not None
            layer_indexing_pattern = getattr(lora_config, "layers_pattern", None)

            if is_using_layer_indexes and target_module_found:
                layers_pattern = COMMON_LAYERS_PATTERN if layer_indexing_pattern is None else layer_indexing_pattern
                layers_pattern = [layers_pattern] if isinstance(layers_pattern, str) else layers_pattern

                for pattern in layers_pattern:
                    layer_index = re.match(f".*.{pattern}\.(\d+)\.*", key)
                    if layer_index is not None:
                        layer_index = int(layer_index.group(1))
                        if isinstance(lora_config.layers_to_transform, int):
                            target_module_found = layer_index == lora_config.layers_to_transform
                        else:
                            target_module_found = layer_index in lora_config.layers_to_transform

                        break
                    else:
                        target_module_found = False
        return target_module_found

    def _create_new_module(self, lora_config, adapter_name, target):
        bias = hasattr(target, "bias") and target.bias is not None
        kwargs = {
            "r": lora_config.r,
            "lora_alpha": lora_config.lora_alpha,
            "lora_dropout": lora_config.lora_dropout,
            "fan_in_fan_out": lora_config.fan_in_fan_out,
            "init_lora_weights": lora_config.init_lora_weights,
        }
        loaded_in_4bit = getattr(self.model, "is_loaded_in_4bit", False)
        loaded_in_8bit = getattr(self.model, "is_loaded_in_8bit", False)

        if loaded_in_8bit and isinstance(target, bnb.nn.Linear8bitLt):
            eightbit_kwargs = kwargs.copy()
            eightbit_kwargs.update(
                {
                    "has_fp16_weights": target.state.has_fp16_weights,
                    "memory_efficient_backward": target.state.memory_efficient_backward,
                    "threshold": target.state.threshold,
                    "index": target.index,
                }
            )
            new_module = Linear8bitLt(
                adapter_name, target.in_features, target.out_features, bias=bias, **eightbit_kwargs
            )
        elif loaded_in_4bit and is_bnb_4bit_available() and isinstance(target, bnb.nn.Linear4bit):
            fourbit_kwargs = kwargs.copy()
            fourbit_kwargs.update(
                {
                    "compute_dtype": target.compute_dtype,
                    "compress_statistics": target.weight.compress_statistics,
                    "quant_type": target.weight.quant_type,
                }
            )
            new_module = Linear4bit(adapter_name, target.in_features, target.out_features, bias=bias, **fourbit_kwargs)
        elif isinstance(target, torch.nn.Embedding):
            embedding_kwargs = kwargs.copy()
            embedding_kwargs.pop("fan_in_fan_out", None)
            in_features, out_features = target.num_embeddings, target.embedding_dim
            new_module = Embedding(adapter_name, in_features, out_features, **embedding_kwargs)
        else:
            if isinstance(target, torch.nn.Linear):
                in_features, out_features = target.in_features, target.out_features
                if kwargs["fan_in_fan_out"]:
                    warnings.warn(
                        "fan_in_fan_out is set to True but the target module is `torch.nn.Linear`. "
                        "Setting fan_in_fan_out to False."
                    )
                    kwargs["fan_in_fan_out"] = lora_config.fan_in_fan_out = False
            elif isinstance(target, Conv1D):
                in_features, out_features = (
                    target.weight.ds_shape if hasattr(target.weight, "ds_shape") else target.weight.shape
                )
                if not kwargs["fan_in_fan_out"]:
                    warnings.warn(
                        "fan_in_fan_out is set to False but the target module is `Conv1D`. "
                        "Setting fan_in_fan_out to True."
                    )
                    kwargs["fan_in_fan_out"] = lora_config.fan_in_fan_out = True
            else:
                raise ValueError(
                    f"Target module {target} is not supported. "
                    f"Currently, only `torch.nn.Linear` and `Conv1D` are supported."
                )
            new_module = Linear(adapter_name, in_features, out_features, bias=bias, **kwargs)

        return new_module

    def _find_and_replace(self, adapter_name):
        lora_config = self.peft_config[adapter_name]
        self._check_quantization_dependency()
        is_target_modules_in_base_model = False
        key_list = [key for key, _ in self.model.named_modules()]
<<<<<<< HEAD
        is_using_layer_indexes = getattr(lora_config, "layers_to_transform", None) is not None
        layer_indexing_pattern = getattr(lora_config, "layers_pattern", None)

        for key in key_list:
            if isinstance(lora_config.target_modules, str):
                target_module_found = re.fullmatch(lora_config.target_modules, key)
            else:
                target_module_found = any(key.endswith(target_key) for target_key in lora_config.target_modules)

            if is_using_layer_indexes and target_module_found:
                layers_pattern = COMMON_LAYERS_PATTERN if layer_indexing_pattern is None else layer_indexing_pattern
                layers_pattern = [layers_pattern] if isinstance(layers_pattern, str) else layers_pattern

                for pattern in layers_pattern:
                    layer_index = re.match(f".*.{pattern}\.(\d+)\.*", key)
                    if layer_index is not None:
                        layer_index = int(layer_index.group(1))
                        if isinstance(lora_config.layers_to_transform, int):
                            target_module_found = layer_index == lora_config.layers_to_transform
                        else:
                            target_module_found = layer_index in lora_config.layers_to_transform

                        break
                    else:
                        target_module_found = False

            if target_module_found:
                if not is_target_modules_in_base_model:
                    is_target_modules_in_base_model = True
                parent, target, target_name = _get_submodules(self.model, key)
                if hasattr(target, "bias"):
                    bias = target.bias is not None

                if isinstance(target, LoraLayer):
                    target.update_layer(
                        adapter_name,
                        lora_config.r,
                        lora_config.lora_alpha,
                        lora_config.lora_dropout,
                        lora_config.init_lora_weights,
                    )
                else:
                    if loaded_in_8bit and isinstance(target, bnb.nn.Linear8bitLt):
                        eightbit_kwargs = kwargs.copy()
                        eightbit_kwargs.update(
                            {
                                "has_fp16_weights": target.state.has_fp16_weights,
                                "memory_efficient_backward": target.state.memory_efficient_backward,
                                "threshold": target.state.threshold,
                                "index": target.index,
                            }
                        )
                        new_module = Linear8bitLt(
                            adapter_name, target.in_features, target.out_features, bias=bias, **eightbit_kwargs
                        )
                    elif loaded_in_4bit and is_bnb_4bit_available() and isinstance(target, bnb.nn.Linear4bit):
                        fourbit_kwargs = kwargs.copy()
                        fourbit_kwargs.update(
                            {
                                "compute_dtype": target.compute_dtype,
                                "compress_statistics": target.weight.compress_statistics,
                                "quant_type": target.weight.quant_type,
                            }
                        )
                        new_module = Linear4bit(
                            adapter_name, target.in_features, target.out_features, bias=bias, **fourbit_kwargs
                        )
                    elif isinstance(target, torch.nn.Embedding):
                        embedding_kwargs = kwargs.copy()
                        embedding_kwargs.pop("fan_in_fan_out", None)
                        in_features, out_features = target.num_embeddings, target.embedding_dim
                        new_module = Embedding(adapter_name, in_features, out_features, **embedding_kwargs)
                    else:
                        if isinstance(target, torch.nn.Linear):
                            in_features, out_features = target.in_features, target.out_features
                            if kwargs["fan_in_fan_out"]:
                                warnings.warn(
                                    "fan_in_fan_out is set to True but the target module is `torch.nn.Linear`. "
                                    "Setting fan_in_fan_out to False."
                                )
                                kwargs["fan_in_fan_out"] = lora_config.fan_in_fan_out = False
                        elif isinstance(target, Conv1D):
                            in_features, out_features = (
                                target.weight.ds_shape if hasattr(target.weight, "ds_shape") else target.weight.shape
                            )
                            if not kwargs["fan_in_fan_out"]:
                                warnings.warn(
                                    "fan_in_fan_out is set to False but the target module is `Conv1D`. "
                                    "Setting fan_in_fan_out to True."
                                )
                                kwargs["fan_in_fan_out"] = lora_config.fan_in_fan_out = True
                        else:
                            raise ValueError(
                                f"Target module {target} is not supported. "
                                f"Currently, only `torch.nn.Linear` and `Conv1D` are supported."
                            )
                        new_module = Linear(adapter_name, in_features, out_features, bias=bias, **kwargs)
=======

        for key in key_list:
            if not self._check_target_module_exists(lora_config, key):
                continue

            is_target_modules_in_base_model = True
            parent, target, target_name = _get_submodules(self.model, key)

            if isinstance(target, LoraLayer):
                target.update_layer(
                    adapter_name,
                    lora_config.r,
                    lora_config.lora_alpha,
                    lora_config.lora_dropout,
                    lora_config.init_lora_weights,
                )
            else:
                new_module = self._create_new_module(lora_config, adapter_name, target)
                self._replace_module(parent, target_name, new_module, target)
>>>>>>> eb75374f

        if not is_target_modules_in_base_model:
            raise ValueError(
                f"Target modules {lora_config.target_modules} not found in the base model. "
                f"Please check the target modules and try again."
            )

    def _replace_module(self, parent_module, child_name, new_module, old_module):
        setattr(parent_module, child_name, new_module)
        new_module.weight = old_module.weight
        if hasattr(old_module, "bias"):
            if old_module.bias is not None:
                new_module.bias = old_module.bias

        if getattr(old_module, "state", None) is not None:
            new_module.state = old_module.state
            new_module.to(old_module.weight.device)

        # dispatch to correct device
        for name, module in new_module.named_modules():
            if "lora_" in name:
                module.to(old_module.weight.device)

    def __getattr__(self, name: str):
        """Forward missing attributes to the wrapped module."""
        try:
            return super().__getattr__(name)  # defer to nn.Module's logic
        except AttributeError:
            return getattr(self.model, name)

    def get_peft_config_as_dict(self, inference: bool = False):
        config_dict = {}
        for key, value in self.peft_config.items():
            config = {k: v.value if isinstance(v, Enum) else v for k, v in asdict(value).items()}
            if inference:
                config["inference_mode"] = True
        config_dict[key] = config
        return config

    def _set_adapter_layers(self, enabled=True):
        for module in self.model.modules():
            if isinstance(module, LoraLayer):
                module.disable_adapters = False if enabled else True

    def enable_adapter_layers(self):
        self._set_adapter_layers(enabled=True)

    def disable_adapter_layers(self):
        self._set_adapter_layers(enabled=False)

    def set_adapter(self, adapter_name):
        for module in self.model.modules():
            if isinstance(module, LoraLayer):
                if module.merged:
                    warnings.warn("Adapter cannot be set when the model is merged. Unmerging the model first.")
                    module.unmerge()
                module.active_adapter = adapter_name

    def merge_adapter(self):
        for module in self.model.modules():
            if isinstance(module, LoraLayer):
                module.merge()

    def unmerge_adapter(self):
        for module in self.model.modules():
            if isinstance(module, LoraLayer):
                module.unmerge()

    @staticmethod
    def _prepare_lora_config(peft_config, model_config):
        if peft_config.target_modules is None:
            if model_config["model_type"] not in TRANSFORMERS_MODELS_TO_LORA_TARGET_MODULES_MAPPING:
                raise ValueError("Please specify `target_modules` in `peft_config`")
            peft_config.target_modules = TRANSFORMERS_MODELS_TO_LORA_TARGET_MODULES_MAPPING[model_config["model_type"]]
        return peft_config

    def merge_and_unload(self):
        r"""
        This method merges the LoRa layers into the base model. This is needed if someone wants to use the base model
        as a standalone model.
        """
        if getattr(self.config, "model_type", None) == "gpt2":
            raise ValueError("GPT2 models are not supported for merging LORA layers")

        if getattr(self.model, "is_loaded_in_8bit", False) or getattr(self.model, "is_loaded_in_4bit", False):
            raise ValueError("Cannot merge LORA layers when the model is loaded in 8-bit mode")

        key_list = [key for key, _ in self.model.named_modules() if "lora" not in key]
        for key in key_list:
            try:
                parent, target, target_name = _get_submodules(self.model, key)
            except AttributeError:
                continue
            if isinstance(target, LoraLayer):
                if isinstance(target, nn.Embedding):
                    new_module = torch.nn.Embedding(target.in_features, target.out_features)
                else:
                    bias = target.bias is not None
                    new_module = torch.nn.Linear(target.in_features, target.out_features, bias=bias)
                target.merge()
                self._replace_module(parent, target_name, new_module, target)

            # save any additional trainable modules part of `modules_to_save`
            if isinstance(target, ModulesToSaveWrapper):
                setattr(parent, target_name, target.modules_to_save[target.active_adapter])

        return self.model

    def add_weighted_adapter(self, adapters, weights, adapter_name):
        if len({self.peft_config[adapter].r for adapter in adapters}) != 1:
            raise ValueError("All adapters must have the same r value")
        self.peft_config[adapter_name] = self.peft_config[adapters[0]]
        self.peft_config[adapter_name].lora_alpha = self.peft_config[adapters[0]].r
        self._find_and_replace(adapter_name)
        mark_only_lora_as_trainable(self.model, self.peft_config[adapter_name].bias)
        _freeze_adapter(self.model, adapter_name)
        key_list = [key for key, _ in self.model.named_modules() if "lora" not in key]
        for key in key_list:
            _, target, _ = _get_submodules(self.model, key)
            if isinstance(target, LoraLayer):
                if adapter_name in target.lora_A:
                    target.lora_A[adapter_name].weight.data = target.lora_A[adapter_name].weight.data * 0.0
                    target.lora_B[adapter_name].weight.data = target.lora_B[adapter_name].weight.data * 0.0
                    for adapter, weight in zip(adapters, weights):
                        if adapter not in target.lora_A:
                            continue
                        target.lora_A[adapter_name].weight.data += (
                            target.lora_A[adapter].weight.data * weight * target.scaling[adapter]
                        )
                        target.lora_B[adapter_name].weight.data += target.lora_B[adapter].weight.data * weight

                elif adapter_name in target.lora_embedding_A:
                    target.lora_embedding_A[adapter_name].data = target.lora_embedding_A[adapter_name].data * 0.0
                    target.lora_embedding_B[adapter_name].data = target.lora_embedding_B[adapter_name].data * 0.0
                    for adapter, weight in zip(adapters, weights):
                        if adapter not in target.lora_embedding_A:
                            continue
                        target.lora_embedding_A[adapter_name].data += (
                            target.lora_embedding_A[adapter].data * weight * target.scaling[adapter]
                        )
                        target.lora_embedding_B[adapter_name].data += target.lora_embedding_B[adapter].data * weight


# Below code is based on https://github.com/microsoft/LoRA/blob/main/loralib/layers.py
# and modified to work with PyTorch FSDP


#  ------------------------------------------------------------------------------------------
#  Copyright (c) Microsoft Corporation. All rights reserved.
#  Licensed under the MIT License (MIT). See LICENSE in the repo root for license information.
#  ------------------------------------------------------------------------------------------


# had to adapt it for `lora_only` to work
def mark_only_lora_as_trainable(model: nn.Module, bias: str = "none") -> None:
    for n, p in model.named_parameters():
        if "lora_" not in n:
            p.requires_grad = False
    if bias == "none":
        return
    elif bias == "all":
        for n, p in model.named_parameters():
            if "bias" in n:
                p.requires_grad = True
    elif bias == "lora_only":
        for m in model.modules():
            if isinstance(m, LoraLayer) and hasattr(m, "bias") and m.bias is not None:
                m.bias.requires_grad = True
    else:
        raise NotImplementedError


class LoraLayer:
    def __init__(
        self,
        in_features: int,
        out_features: int,
    ):
        self.r = {}
        self.lora_alpha = {}
        self.scaling = {}
        self.lora_dropout = nn.ModuleDict({})
        self.lora_A = nn.ModuleDict({})
        self.lora_B = nn.ModuleDict({})
        # For Embedding layer
        self.lora_embedding_A = nn.ParameterDict({})
        self.lora_embedding_B = nn.ParameterDict({})
        # Mark the weight as unmerged
        self.merged = False
        self.disable_adapters = False
        self.in_features = in_features
        self.out_features = out_features

    def update_layer(self, adapter_name, r, lora_alpha, lora_dropout, init_lora_weights):
        self.r[adapter_name] = r
        self.lora_alpha[adapter_name] = lora_alpha
        if lora_dropout > 0.0:
            lora_dropout_layer = nn.Dropout(p=lora_dropout)
        else:
            lora_dropout_layer = nn.Identity()

        self.lora_dropout.update(nn.ModuleDict({adapter_name: lora_dropout_layer}))
        # Actual trainable parameters
        if r > 0:
            self.lora_A.update(nn.ModuleDict({adapter_name: nn.Linear(self.in_features, r, bias=False)}))
            self.lora_B.update(nn.ModuleDict({adapter_name: nn.Linear(r, self.out_features, bias=False)}))
            self.scaling[adapter_name] = lora_alpha / r
        if init_lora_weights:
            self.reset_lora_parameters(adapter_name)
        self.to(self.weight.device)

    def update_layer_embedding(self, adapter_name, r, lora_alpha, lora_dropout, init_lora_weights):
        self.r[adapter_name] = r
        self.lora_alpha[adapter_name] = lora_alpha
        if lora_dropout > 0.0:
            lora_dropout_layer = nn.Dropout(p=lora_dropout)
        else:
            lora_dropout_layer = nn.Identity()

        self.lora_dropout.update(nn.ModuleDict({adapter_name: lora_dropout_layer}))
        # Actual trainable parameters
        if r > 0:
            self.lora_embedding_A.update(
                nn.ParameterDict({adapter_name: nn.Parameter(self.weight.new_zeros((r, self.in_features)))})
            )
            self.lora_embedding_B.update(
                nn.ParameterDict({adapter_name: nn.Parameter(self.weight.new_zeros((self.out_features, r)))})
            )
            self.scaling[adapter_name] = lora_alpha / r
        if init_lora_weights:
            self.reset_lora_parameters(adapter_name)
        self.to(self.weight.device)

    def reset_lora_parameters(self, adapter_name):
        if adapter_name in self.lora_A.keys():
            # initialize A the same way as the default for nn.Linear and B to zero
            nn.init.kaiming_uniform_(self.lora_A[adapter_name].weight, a=math.sqrt(5))
            nn.init.zeros_(self.lora_B[adapter_name].weight)
        if adapter_name in self.lora_embedding_A.keys():
            # initialize a the same way as the default for nn.linear and b to zero
            nn.init.zeros_(self.lora_embedding_A[adapter_name])
            nn.init.normal_(self.lora_embedding_B[adapter_name])


class Linear(nn.Linear, LoraLayer):
    # Lora implemented in a dense layer
    def __init__(
        self,
        adapter_name: str,
        in_features: int,
        out_features: int,
        r: int = 0,
        lora_alpha: int = 1,
        lora_dropout: float = 0.0,
        fan_in_fan_out: bool = False,  # Set this to True if the layer to replace stores weight like (fan_in, fan_out)
        **kwargs,
    ):
        init_lora_weights = kwargs.pop("init_lora_weights", True)

        nn.Linear.__init__(self, in_features, out_features, **kwargs)
        LoraLayer.__init__(self, in_features=in_features, out_features=out_features)
        # Freezing the pre-trained weight matrix
        self.weight.requires_grad = False

        self.fan_in_fan_out = fan_in_fan_out
        if fan_in_fan_out:
            self.weight.data = self.weight.data.T

        nn.Linear.reset_parameters(self)
        self.update_layer(adapter_name, r, lora_alpha, lora_dropout, init_lora_weights)
        self.active_adapter = adapter_name

    def merge(self):
        if self.active_adapter not in self.lora_A.keys():
            return
        if self.merged:
            warnings.warn("Already merged. Nothing to do.")
            return
        if self.r[self.active_adapter] > 0:
            self.weight.data += (
                transpose(
                    self.lora_B[self.active_adapter].weight @ self.lora_A[self.active_adapter].weight,
                    self.fan_in_fan_out,
                )
                * self.scaling[self.active_adapter]
            )
            self.merged = True

    def unmerge(self):
        if self.active_adapter not in self.lora_A.keys():
            return
        if not self.merged:
            warnings.warn("Already unmerged. Nothing to do.")
            return
        if self.r[self.active_adapter] > 0:
            self.weight.data -= (
                transpose(
                    self.lora_B[self.active_adapter].weight @ self.lora_A[self.active_adapter].weight,
                    self.fan_in_fan_out,
                )
                * self.scaling[self.active_adapter]
            )
            self.merged = False

    def forward(self, x: torch.Tensor):
        previous_dtype = x.dtype
        if self.active_adapter not in self.lora_A.keys():
            return F.linear(x, transpose(self.weight, self.fan_in_fan_out), bias=self.bias)
        if self.disable_adapters:
            if self.r[self.active_adapter] > 0 and self.merged:
                self.unmerge()
            result = F.linear(x, transpose(self.weight, self.fan_in_fan_out), bias=self.bias)
        elif self.r[self.active_adapter] > 0 and not self.merged:
            result = F.linear(x, transpose(self.weight, self.fan_in_fan_out), bias=self.bias)

            x = x.to(self.lora_A[self.active_adapter].weight.dtype)

            result += (
                self.lora_B[self.active_adapter](
                    self.lora_A[self.active_adapter](self.lora_dropout[self.active_adapter](x))
                )
                * self.scaling[self.active_adapter]
            )
        else:
            result = F.linear(x, transpose(self.weight, self.fan_in_fan_out), bias=self.bias)

        result = result.to(previous_dtype)

        return result


class Embedding(nn.Embedding, LoraLayer):
    # LoRA implemented in a Embedding layer
    def __init__(
        self,
        adapter_name: str,
        num_embeddings: int,
        embedding_dim: int,
        r: int = 0,
        lora_alpha: int = 1,
        lora_dropout: float = 0.0,
        **kwargs,
    ):
        init_lora_weights = kwargs.pop("init_lora_weights", True)

        nn.Embedding.__init__(self, num_embeddings, embedding_dim, **kwargs)
        LoraLayer.__init__(self, in_features=num_embeddings, out_features=embedding_dim)

        self.weight.requires_grad = False

        nn.Embedding.reset_parameters(self)
        self.update_layer_embedding(adapter_name, r, lora_alpha, lora_dropout, init_lora_weights)
        self.active_adapter = adapter_name

    def unmerge(self, mode: bool = True):
        if not self.merged:
            warnings.warn("Already unmerged. Nothing to do.")
            return
        if self.r[self.active_adapter] > 0:
            self.weight.data -= (
                transpose(
                    self.lora_embedding_B[self.active_adapter] @ self.lora_embedding_A[self.active_adapter], True
                )
                * self.scaling[self.active_adapter]
            )
            self.merged = False

    def merge(self):
        if self.merged:
            warnings.warn("Already merged. Nothing to do.")
            return
        if self.r[self.active_adapter] > 0:
            self.weight.data += (
                transpose(
                    self.lora_embedding_B[self.active_adapter] @ self.lora_embedding_A[self.active_adapter], True
                )
                * self.scaling[self.active_adapter]
            )
            self.merged = True

    def forward(self, x: torch.Tensor):
        if self.disable_adapters:
            if self.r[self.active.adapter] > 0 and self.merged:
                self.weight.data -= (
                    transpose(
                        self.lora_embedding_B[self.active_adapter].weight
                        @ self.lora_embedding_A[self.active_adapter].weight,
                        True,
                    )
                    * self.scaling[self.active_adapter]
                )
                self.merged = False
            return nn.Embedding.forward(self, x)

        elif self.r[self.active_adapter] > 0 and not self.merged:
            result = nn.Embedding.forward(self, x)
            if self.r[self.active_adapter] > 0:
                after_A = F.embedding(
                    x,
                    self.lora_embedding_A[self.active_adapter].T,
                    self.padding_idx,
                    self.max_norm,
                    self.norm_type,
                    self.scale_grad_by_freq,
                    self.sparse,
                )
                result += (after_A @ self.lora_embedding_B[self.active_adapter].T) * self.scaling[self.active_adapter]
            return result
        else:
            return nn.Embedding.forward(self, x)


if is_bnb_available():

    class Linear8bitLt(bnb.nn.Linear8bitLt, LoraLayer):
        # Lora implemented in a dense layer
        def __init__(
            self,
            adapter_name,
            in_features,
            out_features,
            r: int = 0,
            lora_alpha: int = 1,
            lora_dropout: float = 0.0,
            **kwargs,
        ):
            bnb.nn.Linear8bitLt.__init__(
                self,
                in_features,
                out_features,
                bias=kwargs.get("bias", True),
                has_fp16_weights=kwargs.get("has_fp16_weights", True),
                memory_efficient_backward=kwargs.get("memory_efficient_backward", False),
                threshold=kwargs.get("threshold", 0.0),
                index=kwargs.get("index", None),
            )
            LoraLayer.__init__(self, in_features=in_features, out_features=out_features)

            # Freezing the pre-trained weight matrix
            self.weight.requires_grad = False
            init_lora_weights = kwargs.pop("init_lora_weights", True)
            self.update_layer(adapter_name, r, lora_alpha, lora_dropout, init_lora_weights)
            self.active_adapter = adapter_name

        def forward(self, x: torch.Tensor):
            result = super().forward(x)

            if self.disable_adapters or self.active_adapter not in self.lora_A.keys():
                return result
            elif self.r[self.active_adapter] > 0:
                if not torch.is_autocast_enabled():
                    expected_dtype = result.dtype

                    if x.dtype != torch.float32:
                        x = x.float()
                    output = (
                        self.lora_B[self.active_adapter](
                            self.lora_A[self.active_adapter](self.lora_dropout[self.active_adapter](x))
                        ).to(expected_dtype)
                        * self.scaling[self.active_adapter]
                    )
                else:
                    output = (
                        self.lora_B[self.active_adapter](
                            self.lora_A[self.active_adapter](self.lora_dropout[self.active_adapter](x))
                        )
                        * self.scaling[self.active_adapter]
                    )
                result += output
            return result

    if is_bnb_4bit_available():

        class Linear4bit(bnb.nn.Linear4bit, LoraLayer):
            # Lora implemented in a dense layer
            def __init__(
                self,
                adapter_name,
                in_features,
                out_features,
                r: int = 0,
                lora_alpha: int = 1,
                lora_dropout: float = 0.0,
                **kwargs,
            ):
                bnb.nn.Linear4bit.__init__(
                    self,
                    in_features,
                    out_features,
                    bias=kwargs.get("bias", True),
                    compute_dtype=kwargs.get("compute_dtype", torch.float32),
                    compress_statistics=kwargs.get("compress_statistics", True),
                    quant_type=kwargs.get("quant_type", "nf4"),
                )
                LoraLayer.__init__(self, in_features=in_features, out_features=out_features)

                # Freezing the pre-trained weight matrix
                self.weight.requires_grad = False

                init_lora_weights = kwargs.pop("init_lora_weights", True)
                self.update_layer(adapter_name, r, lora_alpha, lora_dropout, init_lora_weights)
                self.active_adapter = adapter_name

            def forward(self, x: torch.Tensor):
                result = super().forward(x)

                if self.disable_adapters or self.active_adapter not in self.lora_A.keys():
                    return result
                elif self.r[self.active_adapter] > 0:
                    result = result.clone()
                    if not torch.is_autocast_enabled():
                        expected_dtype = result.dtype
                        x = x.to(self.lora_A[self.active_adapter].weight.dtype)
                        output = (
                            self.lora_B[self.active_adapter](
                                self.lora_A[self.active_adapter](self.lora_dropout[self.active_adapter](x))
                            ).to(expected_dtype)
                            * self.scaling[self.active_adapter]
                        )
                    else:
                        output = (
                            self.lora_B[self.active_adapter](
                                self.lora_A[self.active_adapter](self.lora_dropout[self.active_adapter](x))
                            )
                            * self.scaling[self.active_adapter]
                        )
                    result += output
                return result<|MERGE_RESOLUTION|>--- conflicted
+++ resolved
@@ -187,12 +187,7 @@
         if self.peft_config[adapter_name].inference_mode:
             _freeze_adapter(self.model, adapter_name)
 
-<<<<<<< HEAD
-    def _find_and_replace(self, adapter_name):
-        lora_config = self.peft_config[adapter_name]
-=======
     def _check_quantization_dependency(self):
->>>>>>> eb75374f
         loaded_in_4bit = getattr(self.model, "is_loaded_in_4bit", False)
         loaded_in_8bit = getattr(self.model, "is_loaded_in_8bit", False)
         if (loaded_in_4bit or loaded_in_8bit) and not is_bnb_available():
@@ -300,105 +295,6 @@
         self._check_quantization_dependency()
         is_target_modules_in_base_model = False
         key_list = [key for key, _ in self.model.named_modules()]
-<<<<<<< HEAD
-        is_using_layer_indexes = getattr(lora_config, "layers_to_transform", None) is not None
-        layer_indexing_pattern = getattr(lora_config, "layers_pattern", None)
-
-        for key in key_list:
-            if isinstance(lora_config.target_modules, str):
-                target_module_found = re.fullmatch(lora_config.target_modules, key)
-            else:
-                target_module_found = any(key.endswith(target_key) for target_key in lora_config.target_modules)
-
-            if is_using_layer_indexes and target_module_found:
-                layers_pattern = COMMON_LAYERS_PATTERN if layer_indexing_pattern is None else layer_indexing_pattern
-                layers_pattern = [layers_pattern] if isinstance(layers_pattern, str) else layers_pattern
-
-                for pattern in layers_pattern:
-                    layer_index = re.match(f".*.{pattern}\.(\d+)\.*", key)
-                    if layer_index is not None:
-                        layer_index = int(layer_index.group(1))
-                        if isinstance(lora_config.layers_to_transform, int):
-                            target_module_found = layer_index == lora_config.layers_to_transform
-                        else:
-                            target_module_found = layer_index in lora_config.layers_to_transform
-
-                        break
-                    else:
-                        target_module_found = False
-
-            if target_module_found:
-                if not is_target_modules_in_base_model:
-                    is_target_modules_in_base_model = True
-                parent, target, target_name = _get_submodules(self.model, key)
-                if hasattr(target, "bias"):
-                    bias = target.bias is not None
-
-                if isinstance(target, LoraLayer):
-                    target.update_layer(
-                        adapter_name,
-                        lora_config.r,
-                        lora_config.lora_alpha,
-                        lora_config.lora_dropout,
-                        lora_config.init_lora_weights,
-                    )
-                else:
-                    if loaded_in_8bit and isinstance(target, bnb.nn.Linear8bitLt):
-                        eightbit_kwargs = kwargs.copy()
-                        eightbit_kwargs.update(
-                            {
-                                "has_fp16_weights": target.state.has_fp16_weights,
-                                "memory_efficient_backward": target.state.memory_efficient_backward,
-                                "threshold": target.state.threshold,
-                                "index": target.index,
-                            }
-                        )
-                        new_module = Linear8bitLt(
-                            adapter_name, target.in_features, target.out_features, bias=bias, **eightbit_kwargs
-                        )
-                    elif loaded_in_4bit and is_bnb_4bit_available() and isinstance(target, bnb.nn.Linear4bit):
-                        fourbit_kwargs = kwargs.copy()
-                        fourbit_kwargs.update(
-                            {
-                                "compute_dtype": target.compute_dtype,
-                                "compress_statistics": target.weight.compress_statistics,
-                                "quant_type": target.weight.quant_type,
-                            }
-                        )
-                        new_module = Linear4bit(
-                            adapter_name, target.in_features, target.out_features, bias=bias, **fourbit_kwargs
-                        )
-                    elif isinstance(target, torch.nn.Embedding):
-                        embedding_kwargs = kwargs.copy()
-                        embedding_kwargs.pop("fan_in_fan_out", None)
-                        in_features, out_features = target.num_embeddings, target.embedding_dim
-                        new_module = Embedding(adapter_name, in_features, out_features, **embedding_kwargs)
-                    else:
-                        if isinstance(target, torch.nn.Linear):
-                            in_features, out_features = target.in_features, target.out_features
-                            if kwargs["fan_in_fan_out"]:
-                                warnings.warn(
-                                    "fan_in_fan_out is set to True but the target module is `torch.nn.Linear`. "
-                                    "Setting fan_in_fan_out to False."
-                                )
-                                kwargs["fan_in_fan_out"] = lora_config.fan_in_fan_out = False
-                        elif isinstance(target, Conv1D):
-                            in_features, out_features = (
-                                target.weight.ds_shape if hasattr(target.weight, "ds_shape") else target.weight.shape
-                            )
-                            if not kwargs["fan_in_fan_out"]:
-                                warnings.warn(
-                                    "fan_in_fan_out is set to False but the target module is `Conv1D`. "
-                                    "Setting fan_in_fan_out to True."
-                                )
-                                kwargs["fan_in_fan_out"] = lora_config.fan_in_fan_out = True
-                        else:
-                            raise ValueError(
-                                f"Target module {target} is not supported. "
-                                f"Currently, only `torch.nn.Linear` and `Conv1D` are supported."
-                            )
-                        new_module = Linear(adapter_name, in_features, out_features, bias=bias, **kwargs)
-=======
 
         for key in key_list:
             if not self._check_target_module_exists(lora_config, key):
@@ -418,7 +314,6 @@
             else:
                 new_module = self._create_new_module(lora_config, adapter_name, target)
                 self._replace_module(parent, target_name, new_module, target)
->>>>>>> eb75374f
 
         if not is_target_modules_in_base_model:
             raise ValueError(
