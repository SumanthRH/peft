# flake8: noqa
# There's no way to ignore "F401 '...' imported but unused" warnings in this
# module, but to preserve other warnings. So, don't check this module at all

# coding=utf-8
# Copyright 2023-present the HuggingFace Inc. team.
#
# Licensed under the Apache License, Version 2.0 (the "License");
# you may not use this file except in compliance with the License.
# You may obtain a copy of the License at
#
#     http://www.apache.org/licenses/LICENSE-2.0
#
# Unless required by applicable law or agreed to in writing, software
# distributed under the License is distributed on an "AS IS" BASIS,
# WITHOUT WARRANTIES OR CONDITIONS OF ANY KIND, either express or implied.
# See the License for the specific language governing permissions and
# limitations under the License.

from .config import PeftConfig, PeftType, PromptLearningConfig, TaskType
from .other import (
    TRANSFORMERS_MODELS_TO_PREFIX_TUNING_POSTPROCESS_MAPPING,
    TRANSFORMERS_MODELS_TO_LORA_TARGET_MODULES_MAPPING,
    TRANSFORMERS_MODELS_TO_ADALORA_TARGET_MODULES_MAPPING,
<<<<<<< HEAD
    TRANSFORMERS_MODELS_TO_IA3_TARGET_MODULES_MAPPING,
    TRANSFORMERS_MODELS_TO_IA3_FEEDFORWARD_MODULES_MAPPING,
=======
>>>>>>> eb75374f
    COMMON_LAYERS_PATTERN,
    CONFIG_NAME,
    WEIGHTS_NAME,
    SAFETENSORS_WEIGHTS_NAME,
    _set_trainable,
    add_or_edit_model_card,
    bloom_model_postprocess_past_key_value,
    prepare_model_for_int8_training,
    prepare_model_for_kbit_training,
    shift_tokens_right,
    transpose,
    _get_submodules,
    _set_adapter,
    _freeze_adapter,
    ModulesToSaveWrapper,
)
from .hub_utils import hub_file_exists
from .save_and_load import get_peft_model_state_dict, set_peft_model_state_dict<|MERGE_RESOLUTION|>--- conflicted
+++ resolved
@@ -22,11 +22,8 @@
     TRANSFORMERS_MODELS_TO_PREFIX_TUNING_POSTPROCESS_MAPPING,
     TRANSFORMERS_MODELS_TO_LORA_TARGET_MODULES_MAPPING,
     TRANSFORMERS_MODELS_TO_ADALORA_TARGET_MODULES_MAPPING,
-<<<<<<< HEAD
     TRANSFORMERS_MODELS_TO_IA3_TARGET_MODULES_MAPPING,
     TRANSFORMERS_MODELS_TO_IA3_FEEDFORWARD_MODULES_MAPPING,
-=======
->>>>>>> eb75374f
     COMMON_LAYERS_PATTERN,
     CONFIG_NAME,
     WEIGHTS_NAME,
