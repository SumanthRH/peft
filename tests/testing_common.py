--- conflicted
+++ resolved
@@ -345,8 +345,6 @@
             else:
                 self.assertIsNone(param.grad)
 
-<<<<<<< HEAD
-=======
     def _test_inference_safetensors(self, model_id, config_cls, config_kwargs):
         if config_cls not in (LoraConfig,):
             return
@@ -380,7 +378,6 @@
             logits_from_pretrained = model_from_pretrained(**inputs)[0][0]
             self.assertTrue(torch.allclose(logits, logits_from_pretrained, atol=1e-4, rtol=1e-4))
 
->>>>>>> eb75374f
     def _test_training_layer_indexing(self, model_id, config_cls, config_kwargs):
         if config_cls not in (LoraConfig,):
             return
@@ -416,11 +413,7 @@
             model.save_pretrained(tmp_dirname)
 
             model_from_pretrained = self.transformers_class.from_pretrained(model_id)
-<<<<<<< HEAD
-            model_from_pretrained = PeftModel.from_pretrained(model_from_pretrained, tmp_dirname)
-=======
             model_from_pretrained = PeftModel.from_pretrained(model_from_pretrained, tmp_dirname).to(self.torch_device)
->>>>>>> eb75374f
 
             logits_from_pretrained = model_from_pretrained(**inputs)[0][0]
             self.assertTrue(torch.allclose(logits, logits_from_pretrained, atol=1e-4, rtol=1e-4))
